from __future__ import division, absolute_import, with_statement
import sys
import math
import warnings
from datetime import datetime, timedelta
import collections

from . import widgets
from . import six
from . import utils
from . import base


class ProgressBarMixinBase(object):

    def __init__(self, **kwargs):
        pass

    def start(self, **kwargs):
        pass

    def update(self, value=None):
        pass

    def finish(self):  # pragma: no cover
        pass


class ProgressBarBase(collections.Iterable, ProgressBarMixinBase):
    pass


class DefaultFdMixin(ProgressBarMixinBase):

    def __init__(self, fd=sys.stderr, **kwargs):
        self.fd = fd
        ProgressBarMixinBase.__init__(self, **kwargs)

    def update(self, *args, **kwargs):
        ProgressBarMixinBase.update(self, *args, **kwargs)
        self.fd.write('\r' + self._format_line())

    def finish(self, *args, **kwargs):  # pragma: no cover
        ProgressBarMixinBase.finish(self, *args, **kwargs)
        self.fd.write('\n')


class ResizableMixin(ProgressBarMixinBase):

    def __init__(self, term_width=None, **kwargs):
        ProgressBarMixinBase.__init__(self, **kwargs)

        self.signal_set = False
        if term_width:
            self.term_width = term_width
        else:
            try:
                self._handle_resize()
                import signal
                signal.signal(signal.SIGWINCH, self._handle_resize)
                self.signal_set = True
            except Exception:  # pragma: no cover
                pass

    def _handle_resize(self, signum=None, frame=None):
        'Tries to catch resize signals sent from the terminal.'

        w, h = utils.get_terminal_size()
        self.term_width = w

    def finish(self):  # pragma: no cover
        ProgressBarMixinBase.finish(self)
        if self.signal_set:
            try:
                import signal
                signal.signal(signal.SIGWINCH, signal.SIG_DFL)
            except Exception:  # pragma no cover
                pass


class StdRedirectMixin(DefaultFdMixin):

    def __init__(self, redirect_stderr=False, redirect_stdout=False, **kwargs):
        DefaultFdMixin.__init__(self, **kwargs)
        self.redirect_stderr = redirect_stderr
        self.redirect_stdout = redirect_stdout

        if self.redirect_stderr:
            self._stderr = sys.stderr
            sys.stderr = six.StringIO()

        if self.redirect_stdout:
            self._stdout = sys.stdout
            sys.stdout = six.StringIO()

    def update(self, value=None):
        if self.redirect_stderr and sys.stderr.tell():
            self.fd.write('\r' + ' ' * self.term_width + '\r')
            self._stderr.write(sys.stderr.getvalue())
            self._stderr.flush()
            sys.stderr = six.StringIO()

        if self.redirect_stdout and sys.stdout.tell():
            self.fd.write('\r' + ' ' * self.term_width + '\r')
            self._stdout.write(sys.stdout.getvalue())
            self._stdout.flush()
            sys.stdout = six.StringIO()

        DefaultFdMixin.update(self, value=value)

    def finish(self):
        DefaultFdMixin.finish(self)

        if self.redirect_stderr:
            self._stderr.write(sys.stderr.getvalue())
            sys.stderr = self._stderr

        if self.redirect_stdout:
            self._stdout.write(sys.stdout.getvalue())
            sys.stdout = self._stdout


class ProgressBar(StdRedirectMixin, ResizableMixin, ProgressBarBase):

    '''The ProgressBar class which updates and prints the bar.

    A common way of using it is like:

    >>> progress = ProgressBar().start()
    >>> for i in range(100):
    ...     progress.update(i+1)
    ...     # do something
    ...
    >>> progress.finish()

    You can also use a ProgressBar as an iterator:

    >>> progress = ProgressBar()
    >>> some_iterable = range(100)
    >>> for i in progress(some_iterable):
    ...     # do something
    ...     pass
    ...

    Since the progress bar is incredibly customizable you can specify
    different widgets of any type in any order. You can even write your own
    widgets! However, since there are already a good number of widgets you
    should probably play around with them before moving on to create your own
    widgets.

    The term_width parameter represents the current terminal width. If the
    parameter is set to an integer then the progress bar will use that,
    otherwise it will attempt to determine the terminal width falling back to
    80 columns if the width cannot be determined.

    When implementing a widget's update method you are passed a reference to
    the current progress bar. As a result, you have access to the
    ProgressBar's methods and attributes. Although there is nothing preventing
    you from changing the ProgressBar you should treat it as read only.

    Useful methods and attributes include (Public API):
     - value: current progress (min_value <= value <= max_value)
     - max_value: maximum (and final) value
     - finished: True if the bar has finished (reached 100%)
     - start_time: the time when start() method of ProgressBar was called
     - seconds_elapsed: seconds elapsed since start_time and last call to
                        update
    '''

    _DEFAULT_MAXVAL = 100

    def __init__(self, min_value=0, max_value=None, widgets=None,
                 left_justify=True, initial_value=0, poll_interval=None,
                 **kwargs):
        '''Initializes a progress bar with sane defaults'''
        StdRedirectMixin.__init__(self, **kwargs)
        ResizableMixin.__init__(self, **kwargs)
        ProgressBarBase.__init__(self, **kwargs)
        if not max_value and kwargs.get('maxval'):
            warnings.warn('The usage of `maxval` is deprecated, please use '
                          '`max_value` instead', DeprecationWarning)
            max_value = kwargs.get('maxval')

        if not poll_interval and kwargs.get('poll'):
            warnings.warn('The usage of `poll` is deprecated, please use '
                          '`poll_interval` instead', DeprecationWarning)
            poll_interval = kwargs.get('poll')

        if max_value:
            if min_value > max_value:
                raise ValueError('Max value needs to be bigger than the min '
                                 'value')
        self.min_value = min_value
        self.max_value = max_value
        self.widgets = widgets
        self.left_justify = left_justify

        self._iterable = None
        self.previous_value = None
        self.value = initial_value
        self.last_update_time = None
        self.start_time = None
        self.updates = 0
        self.end_time = None
        self.extra = dict()

        if poll_interval and isinstance(poll_interval, (int, float)):
            poll_interval = timedelta(seconds=poll_interval)

        self.poll_interval = poll_interval

    @property
    def percentage(self):
        '''Return current percentage, returns None if no max_value is given

        >>> progress = ProgressBar()
        >>> progress.max_value = 10
        >>> progress.min_value = 0
        >>> progress.value = 0
        >>> progress.percentage
        0.0
        >>>
        >>> progress.value = 1
        >>> progress.percentage
        10.0
        >>> progress.value = 10
        >>> progress.percentage
        100.0
        >>> progress.min_value = -10
        >>> progress.percentage
        100.0
        >>> progress.value = 0
        >>> progress.percentage
        50.0
        >>> progress.value = 5
        >>> progress.percentage
        75.0
        >>> progress.value = -5
        >>> progress.percentage
        25.0
        >>> progress.max_value = None
        >>> progress.percentage
        '''
        if self.max_value is None or self.max_value is base.UnknownLength:
            return None
        elif self.max_value:
            todo = self.value - self.min_value
            total = self.max_value - self.min_value
            percentage = todo / total
        else:
            percentage = 1

        return percentage * 100

    def data(self):
        '''
        Variables available:
        - max_value: The maximum value (can be None with iterators)
        - value: The current value
        - total_seconds_elapsed: The seconds since the bar started
        - seconds_elapsed: The seconds since the bar started modulo 60
        - minutes_elapsed: The minutes since the bar started modulo 60
        - hours_elapsed: The hours since the bar started modulo 24
        - days_elapsed: The hours since the bar started
        - time_elapsed: Shortcut for HH:MM:SS time since the bar started
        including days
        - percentage: Percentage as a float
        '''
        self.last_update_time = datetime.now()
        elapsed = self.last_update_time - self.start_time
        # For Python 2.7 and higher we have _`timedelta.total_seconds`, but we
        # want to support older versions as well
        total_seconds_elapsed = utils.timedelta_to_seconds(elapsed)
        return dict(
            # The maximum value (can be None with iterators)
            max_value=self.max_value,
            # Start time of the widget
            start_time=self.start_time,
            # Last update time of the widget
            last_update_time=self.last_update_time,
            # End time of the widget
            end_time=self.end_time,
            # The current value
            value=self.value,
            # The previous value
            previous_value=self.previous_value,
            # The total update count
            updates=self.updates,
            # The seconds since the bar started
            total_seconds_elapsed=total_seconds_elapsed,
            # The seconds since the bar started modulo 60
            seconds_elapsed=(elapsed.seconds % 60) +
            (elapsed.microseconds / 1000000.),
            # The minutes since the bar started modulo 60
            minutes_elapsed=(elapsed.seconds / 60) % 60,
            # The hours since the bar started modulo 24
            hours_elapsed=(elapsed.seconds / (60 * 60)) % 24,
            # The hours since the bar started
            days_elapsed=(elapsed.seconds / (60 * 60 * 24)),
            # The raw elapsed `datetime.timedelta` object
            time_elapsed=elapsed,
            # Percentage as a float or `None` if no max_value is available
            percentage=self.percentage,
        )

    def default_widgets(self):
        if self.max_value:
            return [
                widgets.Percentage(),
                ' (', widgets.SimpleProgress(), ')',
                ' ', widgets.Bar(),
                ' ', widgets.Timer(),
                ' ', widgets.AdaptiveETA(),
            ]
        else:
            return [
                widgets.AnimatedMarker(),
                ' ', widgets.Counter(),
                ' ', widgets.Timer(),
            ]

    def __call__(self, iterable, max_value=None):
        'Use a ProgressBar to iterate through an iterable'
        if max_value is None:
            try:
                self.max_value = len(iterable)
            except TypeError:
                if self.max_value is None:
                    self.max_value = base.UnknownLength
        else:
            self.max_value = max_value

        self._iterable = iter(iterable)
        return self

    def __iter__(self):
        return self

    def __next__(self):
        try:
            value = next(self._iterable)
            if self.start_time is None:
                self.start()
            else:
                self.update(self.value + 1)
            return value
        except StopIteration:
            self.finish()
            raise

    def __exit__(self, exc_type, exc_value, traceback):
        self.finish()

    def __enter__(self):
        return self.start()

    # Create an alias so that Python 2.x won't complain about not being
    # an iterator.
    next = __next__

    def __iadd__(self, value):
        'Updates the ProgressBar by adding a new value.'
        self.update(self.value + value)
        return self

    def _format_widgets(self):
        result = []
        expanding = []
        width = self.term_width
        data = self.data()

        for index, widget in enumerate(self.widgets):
            if isinstance(widget, widgets.AutoWidthWidgetBase):
                result.append(widget)
                expanding.insert(0, index)
            elif isinstance(widget, six.basestring):
                result.append(widget)
                width -= len(widget)
            else:
                widget_output = widget(self, data)
                result.append(widget_output)
                width -= len(widget_output)

        count = len(expanding)
        while expanding:
            portion = max(int(math.ceil(width * 1. / count)), 0)
            index = expanding.pop()
            widget = result[index]
            count -= 1

            widget_output = widget(self, data, portion)
            width -= len(widget_output)
            result[index] = widget_output

        return result

    def _format_line(self):
        'Joins the widgets and justifies the line'

        widgets = ''.join(self._format_widgets())

        if self.left_justify:
            return widgets.ljust(self.term_width)
        else:
            return widgets.rjust(self.term_width)

    def _needs_update(self):
        'Returns whether the ProgressBar should redraw the line.'

        if self.poll_interval:
            delta = datetime.now() - self.last_update_time
            poll_status = delta > self.poll_interval
        else:
            poll_status = False

        # Do not update if value increment is not large enough to
        # add more bars to progressbar (according to current
        # terminal width)
        try:
            divisor = self.max_value / self.term_width  # float division
            if self.value // divisor == self.previous_value // divisor:
<<<<<<< HEAD
                return poll_status or self.end_time
        except:
=======
                if self.poll_interval:
                    return poll_status
                return False
        except Exception:
>>>>>>> 521cb832
            # ignore any division errors
            pass

        return self.value > self.next_update or poll_status or self.end_time

    def update(self, value=None):
        'Updates the ProgressBar to a new value.'
        if self.start_time is None:
            self.start()
            return self.update(value)

        if value is not None and value is not base.UnknownLength:
            if self.max_value is base.UnknownLength:
                # Can't compare against unknown lengths so just update
                pass
            elif self.min_value <= value <= self.max_value:
                # Correct value, let's accept
                pass
            else:
                raise ValueError(
                    'Value out of range, should be between %s and %s'
                    % (self.min_value, self.max_value))

            self.previous_value = self.value
            self.value = value

        if not self._needs_update():
            return

        self.updates += 1
        ResizableMixin.update(self, value=value)
        ProgressBarBase.update(self, value=value)
        StdRedirectMixin.update(self, value=value)

    def start(self, max_value=None):
        '''Starts measuring time, and prints the bar at 0%.

        It returns self so you can use it like this:

        >>> pbar = ProgressBar().start()
        >>> for i in range(100):
        ...    # do something
        ...    pbar.update(i+1)
        ...
        >>> pbar.finish()
        '''
        DefaultFdMixin.start(self, max_value=max_value)
        ResizableMixin.start(self, max_value=max_value)
        ProgressBarBase.start(self, max_value=max_value)

        self.max_value = max_value or self.max_value
        if self.max_value is None:
            self.max_value = self._DEFAULT_MAXVAL

        # Constructing the default widgets is only done when we know max_value
        if self.widgets is None:
            self.widgets = self.default_widgets()

        for widget in self.widgets:
            interval = getattr(widget, 'INTERVAL', None)
            if interval is not None:
                self.poll_interval = min(
                    self.poll_interval or interval,
                    interval,
                )

        self.num_intervals = max(100, self.term_width)
        self.next_update = 0

        if self.max_value is not base.UnknownLength:
            if self.max_value < 0:
                raise ValueError('Value out of range')
            self.update_interval = self.max_value / self.num_intervals

        self.start_time = self.last_update_time = datetime.now()
        self.update(self.min_value)

        return self

    def finish(self):
        'Puts the ProgressBar bar in the finished state.'

        self.end_time = datetime.now()
        self.update(self.max_value)

        StdRedirectMixin.finish(self)
        ResizableMixin.finish(self)
        ProgressBarBase.finish(self)


class DataTransferBar(ProgressBar):
    '''A progress bar with sensible defaults for downloads etc.

    This assumes that the values its given are numbers of bytes.
    '''
    # Base class defaults to 100, but that makes no sense here
    _DEFAULT_MAXVAL = base.UnknownLength

    def default_widgets(self):
        if self.max_value:
            return [
                widgets.Percentage(),
                ' of ', widgets.DataSize('max_value'),
                ' ', widgets.Bar(),
                ' ', widgets.Timer(),
                ' ', widgets.AdaptiveETA(),
            ]
        else:
            return [
                widgets.AnimatedMarker(),
                ' ', widgets.DataSize(),
                ' ', widgets.Timer(),
            ]<|MERGE_RESOLUTION|>--- conflicted
+++ resolved
@@ -419,15 +419,8 @@
         try:
             divisor = self.max_value / self.term_width  # float division
             if self.value // divisor == self.previous_value // divisor:
-<<<<<<< HEAD
                 return poll_status or self.end_time
-        except:
-=======
-                if self.poll_interval:
-                    return poll_status
-                return False
         except Exception:
->>>>>>> 521cb832
             # ignore any division errors
             pass
 
