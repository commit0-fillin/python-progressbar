'''Text progress bar library for Python.

A text progress bar is typically used to display the progress of a long
running operation, providing a visual cue that processing is underway.

The ProgressBar class manages the current progress, and the format of the line
is given by a number of widgets. A widget is an object that may display
differently depending on the state of the progress bar.

The progressbar module is very easy to use, yet very powerful. It will also
automatically enable features like auto-resizing when the system supports it.
'''

__title__ = 'Python Progressbar'
__package_name__ = 'progressbar2'
__author__ = 'Rick van Hattem (Wolph)'
__description__ = '''
A Python Progressbar library to provide visual (yet text based) progress to
long running operations.
'''.strip()
__email__ = 'wolph@wol.ph'
<<<<<<< HEAD
__version__ = '3.9.1'
=======
__version__ = '3.9.3'
>>>>>>> 2609bca6
__license__ = 'BSD'
__copyright__ = 'Copyright 2015 Rick van Hattem (Wolph)'
__url__ = 'https://github.com/WoLpH/python-progressbar'<|MERGE_RESOLUTION|>--- conflicted
+++ resolved
@@ -19,11 +19,7 @@
 long running operations.
 '''.strip()
 __email__ = 'wolph@wol.ph'
-<<<<<<< HEAD
-__version__ = '3.9.1'
-=======
 __version__ = '3.9.3'
->>>>>>> 2609bca6
 __license__ = 'BSD'
 __copyright__ = 'Copyright 2015 Rick van Hattem (Wolph)'
 __url__ = 'https://github.com/WoLpH/python-progressbar'