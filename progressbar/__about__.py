--- conflicted
+++ resolved
@@ -19,11 +19,7 @@
 long running operations.
 '''.strip().split())
 __email__ = 'wolph@wol.ph'
-<<<<<<< HEAD
-__version__ = '3.18.1'
-=======
 __version__ = '3.20.1'
->>>>>>> 6dbf339b
 __license__ = 'BSD'
 __copyright__ = 'Copyright 2015 Rick van Hattem (Wolph)'
 __url__ = 'https://github.com/WoLpH/python-progressbar'